import cv2
import numpy as np

#################### X-Y CONVENTIONS #########################
# 0,0  X  > > > > >
#
#  Y
#
#  v  This is the image. Y increases downwards, X increases rightwards
#  v  Please return bounding boxes as ((xmin, ymin), (xmax, ymax))
#  v
#  v
#  v
###############################################################


def image_print(img):
	"""
	Helper function to print out images, for debugging. Pass them in as a list.
	Press any key to continue.
	"""
	cv2.imshow("image", img)
	cv2.waitKey(0)
	cv2.destroyAllWindows()

def cd_color_segmentation(img, template):
	"""
	Implement the cone detection using color segmentation algorithm
	Input:
		img: np.3darray; the input image with a cone to be detected. BGR.
		template_file_path; Not required, but can optionally be used to automate setting hue filter values.
	Return:
		bbox: ((x1, y1), (x2, y2)); the bounding box of the cone, unit in px
				(x1, y1) is the top left of the bbox and (x2, y2) is the bottom right of the bbox
	"""
	########## YOUR CODE STARTS HERE ##########
	# convert the image from RGB to HSV
	hsv_cone = cv2.cvtColor(img, cv2.COLOR_BGR2HSV)

	# hsv_temp = cv2.cvtColor(
	# 	template[template[:, 3] > 0][:, :3],
	# 	cv2.COLOR_RGB2HSV
	# )

	# define lower and upper bound for orange color
<<<<<<< HEAD
	# light_orange = np.array([5, 190, 180])
	# dark_orange = np.array([30, 255, 255])

	# good for cone detection 
	# light_orange = np.array([5, 150, 140])
	# dark_orange = np.array([15, 255, 255])

	# line follower
	light_orange = np.array([5, 150, 70])
	dark_orange = np.array([45, 225, 255])
=======

	# light_orange = np.array([5, 150, 140])
	# dark_orange = np.array([15, 255, 255])

	lower_bound = np.array([5, 190, 170])	# hue, saturation (intensity), value (brightness)
	upper_bound = np.array([30, 255, 255])	# value=0 -> black, saturation=0 -> white if value is high enough
>>>>>>> 3583b011

	# dark_orange = np.max(hsv_temp, axis=2)
	# light_orange = np.min(hsv_temp, axis=2)

	# create mask
	mask = cv2.inRange(hsv_cone, lower_bound, upper_bound)

	# Matrix of size 3 as a kernel
	kernel = np.ones((3, 3), np.uint8)

	# Erosion and dilation
	eroded_mask = cv2.erode(mask, kernel, iterations=1)
	dilated_mask = cv2.dilate(eroded_mask, kernel, iterations=2)

	# filter out the unwanted color
	result = cv2.bitwise_and(img, img, mask=dilated_mask)

	contours, _ = cv2.findContours(dilated_mask, cv2.RETR_EXTERNAL, cv2.CHAIN_APPROX_SIMPLE)
	bounding_box = None
	for contour in contours: 
		if cv2.contourArea(contour) > 100:
			x, y, w, h = cv2.boundingRect(contour)
			# For line-following.
			if y < 150:
				continue
			cv2.rectangle(img, (x, y), (x + w, y + h), (0, 0, 255), 2)
			bounding_box = ((x, y), (x + w, y + h))

	if bounding_box is None:
		bounding_box = ((0, 0), (0, 0))

	# cv2.imshow("Segmented Output", result)
	cv2.imshow("image", img)
	cv2.waitKey(0)
	cv2.destroyAllWindows()

	########### YOUR CODE ENDS HERE ###########

	# Return bounding box
	return bounding_box<|MERGE_RESOLUTION|>--- conflicted
+++ resolved
@@ -42,29 +42,13 @@
 	# 	cv2.COLOR_RGB2HSV
 	# )
 
-	# define lower and upper bound for orange color
-<<<<<<< HEAD
-	# light_orange = np.array([5, 190, 180])
-	# dark_orange = np.array([30, 255, 255])
-
-	# good for cone detection 
-	# light_orange = np.array([5, 150, 140])
-	# dark_orange = np.array([15, 255, 255])
-
-	# line follower
-	light_orange = np.array([5, 150, 70])
-	dark_orange = np.array([45, 225, 255])
-=======
-
-	# light_orange = np.array([5, 150, 140])
-	# dark_orange = np.array([15, 255, 255])
-
+	# cone detection 
 	lower_bound = np.array([5, 190, 170])	# hue, saturation (intensity), value (brightness)
 	upper_bound = np.array([30, 255, 255])	# value=0 -> black, saturation=0 -> white if value is high enough
->>>>>>> 3583b011
 
-	# dark_orange = np.max(hsv_temp, axis=2)
-	# light_orange = np.min(hsv_temp, axis=2)
+	# line follower 
+	lower_bound = np.array([5, 150, 70])	# hue, saturation (intensity), value (brightness)
+	upper_bound = np.array([45, 255, 255])	# value=0 -> black, saturation=0 -> white if value is high enough
 
 	# create mask
 	mask = cv2.inRange(hsv_cone, lower_bound, upper_bound)
